<<<<<<< HEAD
## Unreleased

## Bug Fixes
- Previous versions of MELD could give erroneous values for forces and energies
  - Due to a data race in the CUDA kernels, different threads could calculate
    different values for the cutoff energy within each collection. This would
    result in groups occasionally being activated when they shouldn't be and
    vice versa.
  - We now use nvidia's cub library to handle the sort operation required for
    groups and collections.
  - The new version of the CUDA kernel agrees well with the CPU verion.
  - Compiling cub library requires the use of nvcc, which must be forced by
    setting `OPENMM_CUDA_COMPILER`.
- Previous versions could sometimes incorrectly negotiate device ids between
  nodes which would lead to failure at runtime.

## Enhancements
- You can now specify the platform to use.
  - Options are: "CUDA", "CPU", "Reference"
  - E.g. `launch_remd --platform CPU`

## Changes
- No longer use network logging.
  - Previous versions used network logging to aggregate all log messages into a
    single remd.log file.
  - This required the leader task to spawn an additional process to run the log
    server. Getting this right was difficult and was the source of many developer
    headaches.
  - This feature has now been removed and all worker nodes write to their own log
    file in the `/Logs` directory.

## 0.5.0

### Enhancements
- Implented MELD plugin for CPU and Reference plugins
  - This should allow for improved minimization. When large forces are encountered
    during minimization, OpenMM switches to the CPU platform. Previously, this would
    cause calculations using forces in `meldplugin` to crash. With this version,
    `meldplugin` forces are now supported on the CPU platform, so the minimizer
    __may__ succeed.
  - This implmentation is incomplete, as it does not (yet) allow for the whole
    meld calculation to run on the CPU, but that should be possible in the
    future.
  - Only the basic distance and torsion restraints are currently implemented. Use of
    other restraint types will cause an error on the CPU platform.
=======
## 0.4.20

## Bug Fixes
- Changed negotiation of device ids, which previously caused problems
  with startup on some HPC systems.
>>>>>>> 5db8e5bc

## 0.4.19

### Enhancements
- Improved minimization with RDCs

## 0.4.18

### Bug Fixes
- Fixed race condition in logging.

## 0.4.17

### Enhancements
- Changed default minimum value for restraint scalers
  - Previously, restraints would be scaled to 0.0 by default when alpha=1.0
  - This could cause problems with some restraints, like RDCs
  - The new default scales the restraints down to 1e-3, which is effectively off, but
    prevents problems with restraints like RDCs
  - The previous behaviour can be obtained by setting `stregnth_at_alpha_max=0.0`
- Combined license into a single file

### Bug Fixes
- Fixed error that caused simulations to hang upon completion or upon error

## 0.4.16

### Bug Fixes
- Minor changes to plugin build process.

## 0.4.15

### Enhancements
- Continuous integration now uses github actions.

### Bug Fixes
- `quadratic_cut` option of `get_secondary_structure_restraints` is now interpreted correctly.
  Previously, this value was interpreted as tens of nanometers, instead of tenths of nanometers.

## 0.4.14

### Enhancements

- Implemented flat-bottom / quadratic / linear RDC restraints

## 0.4.13

### Enhancements

- Much faster handling of RDCs following the approach of Habeck and co-workiers. DOI 10.1007/s10858-007-9215-1
## 0.4.12

### Enhancements

- You can now specify quadratic_cut for RDC restraints. The energy will increase
  quadratically when |d_obs - d_calc| is less than quadratic cut and linearly
  when it is larger.

### Bug Fixes

- Fixed a bug where RDC energies were incorrect in mixed precision.

## 0.4.11

### Bug Fixes

- Fixed updating of RDC forces. Previously, the RDC forces were not correctly
  updated with alpha and timestep.

## 0.4.10

### Enhancements

- Major improvement in simulation startup time with large numbers of restraints.

## 0.4.9

### Bug Fixes

- Fixed inconsistencies in RDC calculations

## 0.4.8

### Enhancements

- Added support for implicit ion concentration and solute/solvent dielectric constants.

### Bug Fixes

- Fixed major bug in handling of groups where the number of
  restraints to be satisfied was less than the total size
  of the group. On GTX 1080 Ti, this resulted in frequent
  crashes with `CUDA Error (700)`. It is unknown what
  effect this would have on other platforms. Simulations
  with groups that were 100% satisfied are unaffected.

## 0.4.7

### Enchancements

- Support for building explicit solvent systems
- Support for periodic boundary conditions
- Started working on documentation

### Bug Fixes

- Fixed incorrect tests for GMM restraints

## 0.4.6

### Enhancements

- Exceptions now flush buffers which fixes issue with some MPI implmentations dropping diagnostic information
- Long amino acid sequences no longer crash `tleap`

### Major Changes

- Drop osx support
  - There really isn't a compelling use case and most recent Macs don't have NVIDIA GPUs
  
## 0.4.5

### Bug Fixes

- Fixed bug in positioners with distance restraints that caused runs to fail
  immediately.
  
## 0.4.4

### Enhancements

- Added support for positioners in distance restraints

## 0.4.3

### Bug Fixes

- Changed handling of GMM scaling factors

## 0.4.2

### Bug Fixes

- Enhanced numerical stability of GMM simulations

## 0.4.1

### Bug Fixes

- Change the way the scale factor for GMMs is passed
  to the GPU. The previous version gave incorrect
  results.
  
## 0.4.0

### Enhancements

- Added Gaussian Mixture Model (GMM) restraints

### Bug Fixes

- Fixed bug in timeout handling

## 0.3.13

### Bug Fixes
- Fixed an issue that could cause ImportErrors

## 0.3.12

### Enhancements

- `meld.comm.MPICommunicator` objects now have a timeout.
  The default is 600 seconds, or 10 minutes. This should
  prevent hangs that were occasionally observed.

## 0.3.11

### Enhancements

- Virtual spin labels now use a restricted angle potential
  that avoids 180 and 0 degree angles that can cause the
  dihedral potential to blow up.
  
## 0.3.10

### Enhancements

- Completed implementation of virtual spin label sites

## 0.3.9

### Bug Fixes

- Fixed a bug where OpenMM would re-order identical
  chains involved in MELD forces. This could only
  occur if identical molecules were involved in a 
  MELD force. MELD now correctly specifies that any
  molecules involved in a MELD force are unique and
  should not be reordered.
  
## 0.3.8

### Bug Fixes

- *(CRITICAL)* The fix introduced in 0.3.7 was incorrect
   and sometimes gave incorrect results due to a data race.
   This version uses a work efficient, in place, parallel
   algorithm. It passes several hundred iterations of the
   plugin test-suite, whereas the previous version would
   fail every few trials.
   
### Enhancements

- Added improved diagnostics to aid in future debugging of
  collections.

## 0.3.7

### Enhancements

- *(CRITICAL)* Fixed a bug in collection handling introduced in
   e71Daa0 that caused undefined behaviour. The previous version
   gave correct results on test systems with GTX980 cards, but
   incorrect results on Tesla m2070. The status on other
   architectures is unknown.

## 0.3.6

### Bug Fixes

- *(CRITICAL)* Fixed bug in mixed precision introduced in a727279.
  The energies reported in previous versions were undefined.

## 0.3.5

### Bug Fixes

- *(CRITICAL)* Fixed bug in secondary structure handling that was
   introduced in 0.3.2.

## 0.3.4

### Enhancments
- Added ability to specify arbitrary leap commands in header

## 0.3.3

### Enhancements
- TranslationMover for translational Monte Carlo moves

## 0.3.2

### Enhancements
- Support for reading in secondary structure from multiple chains

## 0.3.1

### Bug Fixes
- *(CRITICAL)* Fixed critical bug where MELD forces were not
  being updated on GPU.
  
## 0.3.0

### Enhancements
- This is the first version where we are tracking changes.
- The plugin has been merged into the main MELD repository.
- We now build a single anaconda package (meld-test) on each commit.<|MERGE_RESOLUTION|>--- conflicted
+++ resolved
@@ -1,4 +1,3 @@
-<<<<<<< HEAD
 ## Unreleased
 
 ## Bug Fixes
@@ -44,13 +43,12 @@
     future.
   - Only the basic distance and torsion restraints are currently implemented. Use of
     other restraint types will cause an error on the CPU platform.
-=======
+
 ## 0.4.20
 
 ## Bug Fixes
 - Changed negotiation of device ids, which previously caused problems
   with startup on some HPC systems.
->>>>>>> 5db8e5bc
 
 ## 0.4.19
 

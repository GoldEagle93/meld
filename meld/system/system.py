--- conflicted
+++ resolved
@@ -4,20 +4,12 @@
 #
 
 import math
-<<<<<<< HEAD
-import numpy as np  #type: ignore
-=======
 import numpy as np  # type: ignore
->>>>>>> a3d794b2
 from collections import namedtuple
 
 from meld.system.restraints import RestraintManager
 from meld.pdb_writer import PDBWriter
-<<<<<<< HEAD
-from simtk.unit import atmosphere  #type: ignore
-=======
 from simtk.unit import atmosphere  # type: ignore
->>>>>>> a3d794b2
 
 
 class TemperatureScaler:
@@ -698,10 +690,6 @@
                 raise ValueError(
                     'implicit_solvent_model != "vacuum" for explicit '
                     "solvation simulation"
-<<<<<<< HEAD
-                )
-=======
                 )
             if self._use_amap == True:
-                raise ValueError('use_amap cannot be set with explicit solvent')
->>>>>>> a3d794b2
+                raise ValueError('use_amap cannot be set with explicit solvent')
#!/usr/bin/env python
# encoding: utf-8

from meld import vault
from itertools import izip
import argparse
import numpy
import progressbar


def parse_args():
    parser = argparse.ArgumentParser(
        description='Extract frames from a trajectory.')
    subparsers = parser.add_subparsers(dest='command')

    # extract trajectory
    extract = subparsers.add_parser('extract_traj', help='extract a trajectory for one replica')
    extract.add_argument('output_filename', help='filename of the output pdb file')
    extract.add_argument('--start', type=int, default=None,
                         help='first frame to extract (default: first')
    extract.add_argument('--end', type=int, default=None,
                         help='last frame to extract (default: last)')
    extract.add_argument('--replica', type=int, default=0,
                         help='replica to extract (default: 0)')
    extract.set_defaults(func=extract_traj)

    # extract last
    last = subparsers.add_parser('extract_last', help='extract the last frame for each replica from a trajectory')
    last.add_argument('name', help='template filename of the output pdb file')
    last.add_argument('--end', type=int, default=None,
                      help='frame to extract (default: last)')
    last.set_defaults(func=extract_last)

    # exctract random
    random = subparsers.add_parser('extract_random', help='extract random frames from a trajectory for reseeding')
    random.add_argument('name', help='template filename of the output pdb file')
    random.add_argument('--start', type=int, default=None,
                        help='first frame to extract (default: first')
    random.add_argument('--end', type=int, default=None,
                        help='last frame to extract (default: last)')
    random.add_argument('--replica', type=int, default=0,
                        help='replica to extract (default: 0)')
    random.add_argument('--n_frames', type=int, default=None,
                        help='number of frames to extract (default: number of replicas)')
    random.set_defaults(func=extract_random)

    # follow
    follow = subparsers.add_parser('follow_structure', help='follow a structure replica through the ladder')
    follow.add_argument('output_filename', help='filename of the output pdb file')
    follow.add_argument('--start', type=int, default=None,
                        help='first frame to extract (default: first')
    follow.add_argument('--end', type=int, default=None,
                        help='last frame to extract (default: last)')
    follow.add_argument('--replica', type=int, default=0,
                        help='replica to extract (default: 0)')
    follow.set_defaults(func=follow_structure)

    return parser.parse_args()


def main():
    args = parse_args()

    store = vault.DataStore.load_data_store()
    store.initialize(mode='r')

    args.func(store, args)


def extract_traj(store, args):
    pdb_writer = get_pdb_writer(store)

<<<<<<< HEAD
    #extract gets killed by loading all
    positions = numpy.concatenate([numpy.array(store.load_positions(i))[..., numpy.newaxis]
                                       for i in range(9000,10000)], axis=-1)
    n_replicas = positions.shape[0]
    positions = positions[args.replica, ...]

    #positions = load_all_frames(store)
    #max_step = positions.shape[3]
    #n_replicas = positions.shape[0]
    max_step = 1000
=======
    n_replicas = store.n_replicas
    max_step = store.max_safe_frame()
>>>>>>> 69670471

    start = args.start
    if not start is None:
        assert start > 0, 'start must be > 0'
        assert start < max_step, 'start must be < {}'.format(max_step)
    else:
        start = 1

    end = args.end
    if not end is None:
        assert end > 0, 'end must be > 0'
        assert end < max_step, 'end must be < {}'.format(max_step)
        assert end > start, 'end must be > start'
    else:
        end = max_step - 1

    replica_index = args.replica
    assert replica_index >= 0, 'replica must be >= 0'
    assert replica_index < n_replicas, 'replica must be < {}'.format(n_replicas)

    bar = get_progress_bar(end - start).start()
    with open(args.output_filename, 'w') as output_file:
<<<<<<< HEAD
        for step in range(start, end + 1):
            pdb_string = pdb_writer.get_pdb_string(positions[replica_index, :, step], step)
=======
        for step, positions in enumerate(store.iterate_positions(start, end)):
            bar.update(step)
            pdb_string = pdb_writer.get_pdb_string(positions[replica_index, :, :], step + start)
>>>>>>> 69670471
            output_file.write(pdb_string)
    bar.finish()


def extract_last(store, args):
    pdb_writer = get_pdb_writer(store)

    if args.end is None:
        end = store.max_safe_frame() - 1
    else:
        end = args.end
    positions = store.load_positions(end)

    for rep_index in range(store.n_replicas):
        with open('{0}_{1:03d}.pdb'.format(args.name, rep_index), 'w') as outfile:
            pdb_string = pdb_writer.get_pdb_string(positions[rep_index, :, :], end)
            outfile.write(pdb_string)


def extract_random(store, args):
    pdb_writer = get_pdb_writer(store)

    if args.end is None and args.start is None:
        start = 0
        end = store.max_safe_frame()
    elif not (args.end is None) and not (args.start is None):
        start = args.start
        end = args.end
    else:
        raise ValueError('Must specify both --start and --end or neither')

    if args.n_frames is None:
        n_frames = store.n_replicas
    else:
        n_frames = args.n_frames

    random_frames = numpy.random.randint(start, end, n_frames)

    for index, frame in enumerate(random_frames):
        with open('{}_{}.pdb'.format(args.name, index), 'w') as outfile:
            pdb_string = pdb_writer.get_pdb_string(store.load_positions(frame)[0, :, :], frame)
            outfile.write(pdb_string)


def follow_structure(store, args):
    pdb_writer = get_pdb_writer(store)

    n_replicas = store.n_replicas
    max_step = store.max_safe_frame()

    start = args.start
    if not start is None:
        assert start > 0, 'start must be > 0'
        assert start < max_step, 'start must be < {}'.format(max_step)
    else:
        start = 1

    end = args.end
    if not end is None:
        assert end > 0, 'end must be > 0'
        assert end < max_step, 'end must be < {}'.format(max_step)
        assert end > start, 'end must be > start'
    else:
        end = max_step - 1

    replica_index = args.replica
    assert replica_index >= 0, 'replica must be >= 0'
    assert replica_index < n_replicas, 'replica must be < {}'.format(n_replicas)
    replica_indices = numpy.array(list(range(n_replicas)), dtype=int)

    bar = get_progress_bar(end - start).start()
    with open(args.output_filename, 'w') as output_file:
        for step, (positions, perm_vector) in enumerate(izip(store.iterate_positions(start, end),
                                                             store.iterate_permutation_vectors(start, end))):
            bar.update(step)
            replica_indices = replica_indices[perm_vector]
            structure_index = numpy.where(replica_indices == replica_index)[0][0]
            pdb_string = pdb_writer.get_pdb_string(positions[structure_index, :, :], step + start)
            output_file.write(pdb_string)
    bar.finish()


def get_pdb_writer(store):
    system = store.load_system()
    pdb_writer = system.get_pdb_writer()
    return pdb_writer


def get_progress_bar(n_steps):
    widgets = ['Progress: ', progressbar.Percentage(), ' ', progressbar.Bar(),
               ' ', progressbar.ETA()]
    bar = progressbar.ProgressBar(maxval=n_steps, widgets=widgets)
    return bar


if __name__ == '__main__':
    main()<|MERGE_RESOLUTION|>--- conflicted
+++ resolved
@@ -70,21 +70,8 @@
 def extract_traj(store, args):
     pdb_writer = get_pdb_writer(store)
 
-<<<<<<< HEAD
-    #extract gets killed by loading all
-    positions = numpy.concatenate([numpy.array(store.load_positions(i))[..., numpy.newaxis]
-                                       for i in range(9000,10000)], axis=-1)
-    n_replicas = positions.shape[0]
-    positions = positions[args.replica, ...]
-
-    #positions = load_all_frames(store)
-    #max_step = positions.shape[3]
-    #n_replicas = positions.shape[0]
-    max_step = 1000
-=======
     n_replicas = store.n_replicas
     max_step = store.max_safe_frame()
->>>>>>> 69670471
 
     start = args.start
     if not start is None:
@@ -107,14 +94,9 @@
 
     bar = get_progress_bar(end - start).start()
     with open(args.output_filename, 'w') as output_file:
-<<<<<<< HEAD
-        for step in range(start, end + 1):
-            pdb_string = pdb_writer.get_pdb_string(positions[replica_index, :, step], step)
-=======
         for step, positions in enumerate(store.iterate_positions(start, end)):
             bar.update(step)
             pdb_string = pdb_writer.get_pdb_string(positions[replica_index, :, :], step + start)
->>>>>>> 69670471
             output_file.write(pdb_string)
     bar.finish()
 
